/**
 * The atomic module provides basic support for lock-free
 * concurrent programming.
 *
 * Copyright: Copyright Sean Kelly 2005 - 2016.
 * License:   $(LINK2 http://www.boost.org/LICENSE_1_0.txt, Boost License 1.0)
 * Authors:   Sean Kelly, Alex Rønne Petersen
 * Source:    $(DRUNTIMESRC core/_atomic.d)
 */

module core.atomic;

version( D_InlineAsm_X86 )
{
    version = AsmX86;
    version = AsmX86_32;
    enum has64BitCAS = true;
    enum has128BitCAS = false;
}
else version( D_InlineAsm_X86_64 )
{
    version = AsmX86;
    version = AsmX86_64;
    enum has64BitCAS = true;
    enum has128BitCAS = true;
}
else
{
    enum has64BitCAS = false;
    enum has128BitCAS = false;
}

private
{
    template HeadUnshared(T)
    {
        static if( is( T U : shared(U*) ) )
            alias shared(U)* HeadUnshared;
        else
            alias T HeadUnshared;
    }
}


version( AsmX86 )
{
    // NOTE: Strictly speaking, the x86 supports atomic operations on
    //       unaligned values.  However, this is far slower than the
    //       common case, so such behavior should be prohibited.
    private bool atomicValueIsProperlyAligned(T)( ref T val ) pure nothrow @nogc @trusted
    {
        return atomicPtrIsProperlyAligned(&val);
    }

    private bool atomicPtrIsProperlyAligned(T)( T* ptr ) pure nothrow @nogc @safe
    {
        // NOTE: 32 bit x86 systems support 8 byte CAS, which only requires
        //       4 byte alignment, so use size_t as the align type here.
        static if( T.sizeof > size_t.sizeof )
            return cast(size_t)ptr % size_t.sizeof == 0;
        else
            return cast(size_t)ptr % T.sizeof == 0;
    }
}


version( CoreDdoc )
{
    /**
     * Performs the binary operation 'op' on val using 'mod' as the modifier.
     *
     * Params:
     *  val = The target variable.
     *  mod = The modifier to apply.
     *
     * Returns:
     *  The result of the operation.
     */
    HeadUnshared!(T) atomicOp(string op, T, V1)( ref shared T val, V1 mod ) pure nothrow @nogc @safe
        if( __traits( compiles, mixin( "*cast(T*)&val" ~ op ~ "mod" ) ) )
    {
        return HeadUnshared!(T).init;
    }


    /**
     * Stores 'writeThis' to the memory referenced by 'here' if the value
     * referenced by 'here' is equal to 'ifThis'.  This operation is both
     * lock-free and atomic.
     *
     * Params:
     *  here      = The address of the destination variable.
     *  writeThis = The value to store.
     *  ifThis    = The comparison value.
     *
     * Returns:
     *  true if the store occurred, false if not.
     */
    bool cas(T,V1,V2)( shared(T)* here, const V1 ifThis, V2 writeThis ) pure nothrow @nogc @safe
        if( !is(T == class) && !is(T U : U*) && __traits( compiles, { *here = writeThis; } ) );

    /// Ditto
    bool cas(T,V1,V2)( shared(T)* here, const shared(V1) ifThis, shared(V2) writeThis ) pure nothrow @nogc @safe
        if( is(T == class) && __traits( compiles, { *here = writeThis; } ) );

    /// Ditto
    bool cas(T,V1,V2)( shared(T)* here, const shared(V1)* ifThis, shared(V2)* writeThis ) pure nothrow @nogc @safe
        if( is(T U : U*) && __traits( compiles, { *here = writeThis; } ) );

    /**
     * Loads 'val' from memory and returns it.  The memory barrier specified
     * by 'ms' is applied to the operation, which is fully sequenced by
     * default.  Valid memory orders are MemoryOrder.raw, MemoryOrder.acq,
     * and MemoryOrder.seq.
     *
     * Params:
     *  val = The target variable.
     *
     * Returns:
     *  The value of 'val'.
     */
    HeadUnshared!(T) atomicLoad(MemoryOrder ms = MemoryOrder.seq,T)( ref const shared T val ) pure nothrow @nogc @safe
    {
        return HeadUnshared!(T).init;
    }


    /**
     * Writes 'newval' into 'val'.  The memory barrier specified by 'ms' is
     * applied to the operation, which is fully sequenced by default.
     * Valid memory orders are MemoryOrder.raw, MemoryOrder.rel, and
     * MemoryOrder.seq.
     *
     * Params:
     *  val    = The target variable.
     *  newval = The value to store.
     */
    void atomicStore(MemoryOrder ms = MemoryOrder.seq,T,V1)( ref shared T val, V1 newval ) pure nothrow @nogc @safe
        if( __traits( compiles, { val = newval; } ) )
    {

    }


    /**
     * Specifies the memory ordering semantics of an atomic operation.
     */
    enum MemoryOrder
    {
        raw,    /// Not sequenced.
        acq,    /// Hoist-load + hoist-store barrier.
        rel,    /// Sink-load + sink-store barrier.
        seq,    /// Fully sequenced (acquire + release).
    }

    deprecated("Please use MemoryOrder instead.")
    alias MemoryOrder msync;

    /**
     * Inserts a full load/store memory fence (on platforms that need it). This ensures
     * that all loads and stores before a call to this function are executed before any
     * loads and stores after the call.
     */
<<<<<<< HEAD
    void atomicFence() nothrow;

    /**
     * Converts a shared lvalue to a non-shared lvalue. 
     *
     * As the name suggests, this functions allows to treat a shared lvalue
     * as if it was thread-local. 
     * It is useful to avoid overhead of atomic operations when access to shared data
     * is known to be within one thread (i.e. under a lock).
     * ---
     * shared static int i;
     *
=======
    void atomicFence() nothrow @nogc;

    /**
     * Converts a shared lvalue to a non-shared lvalue.
     *
     * This functions allows to treat a shared lvalue as if it was thread-local.
     * It is useful to avoid overhead of atomic operations when access to shared data
     * is known to be within one thread (i.e. always under a lock).
     * ---
     * shared static int i;
     *
     * // i is never used outside of synchronized {} blocks...
     *
>>>>>>> b2fc618e
     * synchronized
     * {
     *     ++i;                 // ERROR: cannot directly modify shared lvalue
     *
     *     atomicOp!"+="(i, 1); // possible overhead
     *
     *     // Directly modify i
<<<<<<< HEAD
     *     assumeLocal(i) += 1;
     *     // or:
     *     ++assumeLocal(i);
     * }
     * ---
     * Note: this function does not perform any ordering.
     *
=======
     *     assumeUnshared(i) += 1;
     *     // or:
     *     ++assumeUnshared(i);
     *     // or:
     *     i.assumeUnshared += 1;
     * }
     * ---
     * Usage of this function is restricted to allowing limited lvalue access to shared instances of
     * primitive and POD types (e.g. direct use of operators), thus it is not defined for classes.
     *
     * Note: this function does not perform any ordering.
     *
     * Note: assumeUnshared is a special-purpose primitive and should be used with care. When accessing
     * shared variables both inside and outside of synchronized blocks, atomic operations should be
     * used instead.
     *
     * Params:
     *  val = the shared lvalue.
     *
     * Returns:
     *  The non-shared lvalue.
     */
    ref T assumeUnshared(T)(ref shared T val) @system @nogc pure nothrow
        if(!is(T == class) && !is(T == interface))
    {
        return *cast(T*) &val;
    }

    /**
     * Converts a shared lvalue to a non-shared lvalue.
     *
     * This functions allows to treat a shared lvalue as if it was thread-local.
     * It is useful to avoid overhead of atomic operations when access to shared data
     * is known to be within one thread (i.e. always under a lock).
     *
     * This is a specialization for immutable lvalues. Since immutable is implicitly
     * unshared, this version accepts any type (even classes and interfaces).
     *
>>>>>>> b2fc618e
     * Params:
     *  val = the shared lvalue.
     *
     * Returns:
     *  The non-shared lvalue.
     */
<<<<<<< HEAD
    ref T assumeLocal(T)( ref shared T val ) @trusted pure nothrow
        if( !is( T == class ) )
    {
        return *cast(T*)&val;
=======
    ref immutable(T) assumeUnshared(T)(ref immutable(T) val) @safe @nogc pure nothrow
    {
        return val;
>>>>>>> b2fc618e
    }
}
else version( AsmX86_32 )
{
    // Uses specialized asm for fast fetch and add operations
    private HeadUnshared!(T) atomicFetchAdd(T)( ref shared T val, size_t mod ) pure nothrow @nogc @safe
        if( T.sizeof <= 4 )
    {
        size_t tmp = mod;
        asm pure nothrow @nogc @trusted
        {
            mov EAX, tmp;
            mov EDX, val;
        }
        static if (T.sizeof == 1) asm pure nothrow @nogc @trusted { lock; xadd[EDX], AL; }
        else static if (T.sizeof == 2) asm pure nothrow @nogc @trusted { lock; xadd[EDX], AX; }
        else static if (T.sizeof == 4) asm pure nothrow @nogc @trusted { lock; xadd[EDX], EAX; }

        asm pure nothrow @nogc @trusted
        {
            mov tmp, EAX;
        }

        return cast(T)tmp;
    }

    private HeadUnshared!(T) atomicFetchSub(T)( ref shared T val, size_t mod ) pure nothrow @nogc @safe
        if( T.sizeof <= 4)
    {
        return atomicFetchAdd(val, -mod);
    }

    HeadUnshared!(T) atomicOp(string op, T, V1)( ref shared T val, V1 mod ) pure nothrow @nogc
        if( __traits( compiles, mixin( "*cast(T*)&val" ~ op ~ "mod" ) ) )
    in
    {
        assert(atomicValueIsProperlyAligned(val));
    }
    body
    {
        // binary operators
        //
        // +    -   *   /   %   ^^  &
        // |    ^   <<  >>  >>> ~   in
        // ==   !=  <   <=  >   >=
        static if( op == "+"  || op == "-"  || op == "*"  || op == "/"   ||
                   op == "%"  || op == "^^" || op == "&"  || op == "|"   ||
                   op == "^"  || op == "<<" || op == ">>" || op == ">>>" ||
                   op == "~"  || // skip "in"
                   op == "==" || op == "!=" || op == "<"  || op == "<="  ||
                   op == ">"  || op == ">=" )
        {
            HeadUnshared!(T) get = atomicLoad!(MemoryOrder.raw)( val );
            mixin( "return get " ~ op ~ " mod;" );
        }
        else
        // assignment operators
        //
        // +=   -=  *=  /=  %=  ^^= &=
        // |=   ^=  <<= >>= >>>=    ~=
        static if( op == "+=" && __traits(isIntegral, T) && T.sizeof <= 4 && V1.sizeof <= 4)
        {
            return cast(T)(atomicFetchAdd!(T)(val, mod) + mod);
        }
        else static if( op == "-=" && __traits(isIntegral, T) && T.sizeof <= 4 && V1.sizeof <= 4)
        {
            return cast(T)(atomicFetchSub!(T)(val, mod) - mod);
        }
        else static if( op == "+=" || op == "-="  || op == "*="  || op == "/=" ||
                   op == "%=" || op == "^^=" || op == "&="  || op == "|=" ||
                   op == "^=" || op == "<<=" || op == ">>=" || op == ">>>=" ) // skip "~="
        {
            HeadUnshared!(T) get, set;

            do
            {
                get = set = atomicLoad!(MemoryOrder.raw)( val );
                mixin( "set " ~ op ~ " mod;" );
            } while( !casByRef( val, get, set ) );
            return set;
        }
        else
        {
            static assert( false, "Operation not supported." );
        }
    }

    bool casByRef(T,V1,V2)( ref T value, V1 ifThis, V2 writeThis ) pure nothrow @nogc @trusted
    {
        return cas(&value, ifThis, writeThis);
    }

    bool cas(T,V1,V2)( shared(T)* here, const V1 ifThis, V2 writeThis ) pure nothrow @nogc @safe
        if( !is(T == class) && !is(T U : U*) && __traits( compiles, { *here = writeThis; } ) )
    {
        return casImpl(here, ifThis, writeThis);
    }

    bool cas(T,V1,V2)( shared(T)* here, const shared(V1) ifThis, shared(V2) writeThis ) pure nothrow @nogc @safe
        if( is(T == class) && __traits( compiles, { *here = writeThis; } ) )
    {
        return casImpl(here, ifThis, writeThis);
    }

    bool cas(T,V1,V2)( shared(T)* here, const shared(V1)* ifThis, shared(V2)* writeThis ) pure nothrow @nogc @safe
        if( is(T U : U*) && __traits( compiles, { *here = writeThis; } ) )
    {
        return casImpl(here, ifThis, writeThis);
    }

    private bool casImpl(T,V1,V2)( shared(T)* here, V1 ifThis, V2 writeThis ) pure nothrow @nogc @safe
    in
    {
        assert( atomicPtrIsProperlyAligned( here ) );
    }
    body
    {
        static if( T.sizeof == byte.sizeof )
        {
            //////////////////////////////////////////////////////////////////
            // 1 Byte CAS
            //////////////////////////////////////////////////////////////////

            asm pure nothrow @nogc @trusted
            {
                mov DL, writeThis;
                mov AL, ifThis;
                mov ECX, here;
                lock; // lock always needed to make this op atomic
                cmpxchg [ECX], DL;
                setz AL;
            }
        }
        else static if( T.sizeof == short.sizeof )
        {
            //////////////////////////////////////////////////////////////////
            // 2 Byte CAS
            //////////////////////////////////////////////////////////////////

            asm pure nothrow @nogc @trusted
            {
                mov DX, writeThis;
                mov AX, ifThis;
                mov ECX, here;
                lock; // lock always needed to make this op atomic
                cmpxchg [ECX], DX;
                setz AL;
            }
        }
        else static if( T.sizeof == int.sizeof )
        {
            //////////////////////////////////////////////////////////////////
            // 4 Byte CAS
            //////////////////////////////////////////////////////////////////

            asm pure nothrow @nogc @trusted
            {
                mov EDX, writeThis;
                mov EAX, ifThis;
                mov ECX, here;
                lock; // lock always needed to make this op atomic
                cmpxchg [ECX], EDX;
                setz AL;
            }
        }
        else static if( T.sizeof == long.sizeof && has64BitCAS )
        {

            //////////////////////////////////////////////////////////////////
            // 8 Byte CAS on a 32-Bit Processor
            //////////////////////////////////////////////////////////////////

            asm pure nothrow @nogc @trusted
            {
                push EDI;
                push EBX;
                lea EDI, writeThis;
                mov EBX, [EDI];
                mov ECX, 4[EDI];
                lea EDI, ifThis;
                mov EAX, [EDI];
                mov EDX, 4[EDI];
                mov EDI, here;
                lock; // lock always needed to make this op atomic
                cmpxchg8b [EDI];
                setz AL;
                pop EBX;
                pop EDI;

            }

        }
        else
        {
            static assert( false, "Invalid template type specified." );
        }
    }


    enum MemoryOrder
    {
        raw,
        acq,
        rel,
        seq,
    }

    deprecated("Please use MemoryOrder instead.")
    alias MemoryOrder msync;


    private
    {
        // NOTE: x86 loads implicitly have acquire semantics so a memory
        //       barrier is only necessary on releases.
        template needsLoadBarrier( MemoryOrder ms )
        {
            enum bool needsLoadBarrier = ms == MemoryOrder.seq;
        }


        // NOTE: x86 stores implicitly have release semantics so a memory
        //       barrier is only necessary on acquires.
        template needsStoreBarrier( MemoryOrder ms )
        {
            enum bool needsStoreBarrier = ms == MemoryOrder.seq;
        }
    }


    HeadUnshared!(T) atomicLoad(MemoryOrder ms = MemoryOrder.seq, T)( ref const shared T val ) pure nothrow @nogc @safe
    if(!__traits(isFloating, T))
    {
        static assert( ms != MemoryOrder.rel, "invalid MemoryOrder for atomicLoad()" );
        static assert( __traits(isPOD, T), "argument to atomicLoad() must be POD" );

        static if( T.sizeof == byte.sizeof )
        {
            //////////////////////////////////////////////////////////////////
            // 1 Byte Load
            //////////////////////////////////////////////////////////////////

            static if( needsLoadBarrier!(ms) )
            {
                asm pure nothrow @nogc @trusted
                {
                    mov DL, 0;
                    mov AL, 0;
                    mov ECX, val;
                    lock; // lock always needed to make this op atomic
                    cmpxchg [ECX], DL;
                }
            }
            else
            {
                asm pure nothrow @nogc @trusted
                {
                    mov EAX, val;
                    mov AL, [EAX];
                }
            }
        }
        else static if( T.sizeof == short.sizeof )
        {
            //////////////////////////////////////////////////////////////////
            // 2 Byte Load
            //////////////////////////////////////////////////////////////////

            static if( needsLoadBarrier!(ms) )
            {
                asm pure nothrow @nogc @trusted
                {
                    mov DX, 0;
                    mov AX, 0;
                    mov ECX, val;
                    lock; // lock always needed to make this op atomic
                    cmpxchg [ECX], DX;
                }
            }
            else
            {
                asm pure nothrow @nogc @trusted
                {
                    mov EAX, val;
                    mov AX, [EAX];
                }
            }
        }
        else static if( T.sizeof == int.sizeof )
        {
            //////////////////////////////////////////////////////////////////
            // 4 Byte Load
            //////////////////////////////////////////////////////////////////

            static if( needsLoadBarrier!(ms) )
            {
                asm pure nothrow @nogc @trusted
                {
                    mov EDX, 0;
                    mov EAX, 0;
                    mov ECX, val;
                    lock; // lock always needed to make this op atomic
                    cmpxchg [ECX], EDX;
                }
            }
            else
            {
                asm pure nothrow @nogc @trusted
                {
                    mov EAX, val;
                    mov EAX, [EAX];
                }
            }
        }
        else static if( T.sizeof == long.sizeof && has64BitCAS )
        {
            //////////////////////////////////////////////////////////////////
            // 8 Byte Load on a 32-Bit Processor
            //////////////////////////////////////////////////////////////////

            asm pure nothrow @nogc @trusted
            {
                push EDI;
                push EBX;
                mov EBX, 0;
                mov ECX, 0;
                mov EAX, 0;
                mov EDX, 0;
                mov EDI, val;
                lock; // lock always needed to make this op atomic
                cmpxchg8b [EDI];
                pop EBX;
                pop EDI;
            }
        }
        else
        {
            static assert( false, "Invalid template type specified." );
        }
    }

    void atomicStore(MemoryOrder ms = MemoryOrder.seq, T, V1)( ref shared T val, V1 newval ) pure nothrow @nogc @safe
        if( __traits( compiles, { val = newval; } ) )
    {
        static assert( ms != MemoryOrder.acq, "invalid MemoryOrder for atomicStore()" );
        static assert( __traits(isPOD, T), "argument to atomicStore() must be POD" );

        static if( T.sizeof == byte.sizeof )
        {
            //////////////////////////////////////////////////////////////////
            // 1 Byte Store
            //////////////////////////////////////////////////////////////////

            static if( needsStoreBarrier!(ms) )
            {
                asm pure nothrow @nogc @trusted
                {
                    mov EAX, val;
                    mov DL, newval;
                    lock;
                    xchg [EAX], DL;
                }
            }
            else
            {
                asm pure nothrow @nogc @trusted
                {
                    mov EAX, val;
                    mov DL, newval;
                    mov [EAX], DL;
                }
            }
        }
        else static if( T.sizeof == short.sizeof )
        {
            //////////////////////////////////////////////////////////////////
            // 2 Byte Store
            //////////////////////////////////////////////////////////////////

            static if( needsStoreBarrier!(ms) )
            {
                asm pure nothrow @nogc @trusted
                {
                    mov EAX, val;
                    mov DX, newval;
                    lock;
                    xchg [EAX], DX;
                }
            }
            else
            {
                asm pure nothrow @nogc @trusted
                {
                    mov EAX, val;
                    mov DX, newval;
                    mov [EAX], DX;
                }
            }
        }
        else static if( T.sizeof == int.sizeof )
        {
            //////////////////////////////////////////////////////////////////
            // 4 Byte Store
            //////////////////////////////////////////////////////////////////

            static if( needsStoreBarrier!(ms) )
            {
                asm pure nothrow @nogc @trusted
                {
                    mov EAX, val;
                    mov EDX, newval;
                    lock;
                    xchg [EAX], EDX;
                }
            }
            else
            {
                asm pure nothrow @nogc @trusted
                {
                    mov EAX, val;
                    mov EDX, newval;
                    mov [EAX], EDX;
                }
            }
        }
        else static if( T.sizeof == long.sizeof && has64BitCAS )
        {
            //////////////////////////////////////////////////////////////////
            // 8 Byte Store on a 32-Bit Processor
            //////////////////////////////////////////////////////////////////

            asm pure nothrow @nogc @trusted
            {
                push EDI;
                push EBX;
                lea EDI, newval;
                mov EBX, [EDI];
                mov ECX, 4[EDI];
                mov EDI, val;
                mov EAX, [EDI];
                mov EDX, 4[EDI];
            L1: lock; // lock always needed to make this op atomic
                cmpxchg8b [EDI];
                jne L1;
                pop EBX;
                pop EDI;
            }
        }
        else
        {
            static assert( false, "Invalid template type specified." );
        }
    }


    void atomicFence() nothrow @nogc @safe
    {
        import core.cpuid;

        asm pure nothrow @nogc @trusted
        {
            naked;

            call sse2;
            test AL, AL;
            jne Lcpuid;

            // Fast path: We have SSE2, so just use mfence.
            mfence;
            jmp Lend;

        Lcpuid:

            // Slow path: We use cpuid to serialize. This is
            // significantly slower than mfence, but is the
            // only serialization facility we have available
            // on older non-SSE2 chips.
            push EBX;

            mov EAX, 0;
            cpuid;

            pop EBX;

        Lend:

            ret;
        }
    }
}
else version( AsmX86_64 )
{
    // Uses specialized asm for fast fetch and add operations
    private HeadUnshared!(T) atomicFetchAdd(T)( ref shared T val, size_t mod ) pure nothrow @nogc @trusted
        if( __traits(isIntegral, T) )
    in
    {
        assert( atomicValueIsProperlyAligned(val));
    }
    body
    {
        size_t tmp = mod;
        asm pure nothrow @nogc @trusted
        {
            mov RAX, tmp;
            mov RDX, val;
        }
        static if (T.sizeof == 1) asm pure nothrow @nogc @trusted { lock; xadd[RDX], AL; }
        else static if (T.sizeof == 2) asm pure nothrow @nogc @trusted { lock; xadd[RDX], AX; }
        else static if (T.sizeof == 4) asm pure nothrow @nogc @trusted { lock; xadd[RDX], EAX; }
        else static if (T.sizeof == 8) asm pure nothrow @nogc @trusted { lock; xadd[RDX], RAX; }

        asm pure nothrow @nogc @trusted
        {
            mov tmp, RAX;
        }

        return cast(T)tmp;
    }

    private HeadUnshared!(T) atomicFetchSub(T)( ref shared T val, size_t mod ) pure nothrow @nogc @safe
        if( __traits(isIntegral, T) )
    {
        return atomicFetchAdd(val, -mod);
    }

    HeadUnshared!(T) atomicOp(string op, T, V1)( ref shared T val, V1 mod ) pure nothrow @nogc
        if( __traits( compiles, mixin( "*cast(T*)&val" ~ op ~ "mod" ) ) )
    in
    {
        assert( atomicValueIsProperlyAligned(val));
    }
    body
    {
        // binary operators
        //
        // +    -   *   /   %   ^^  &
        // |    ^   <<  >>  >>> ~   in
        // ==   !=  <   <=  >   >=
        static if( op == "+"  || op == "-"  || op == "*"  || op == "/"   ||
                   op == "%"  || op == "^^" || op == "&"  || op == "|"   ||
                   op == "^"  || op == "<<" || op == ">>" || op == ">>>" ||
                   op == "~"  || // skip "in"
                   op == "==" || op == "!=" || op == "<"  || op == "<="  ||
                   op == ">"  || op == ">=" )
        {
            HeadUnshared!(T) get = atomicLoad!(MemoryOrder.raw)( val );
            mixin( "return get " ~ op ~ " mod;" );
        }
        else
        // assignment operators
        //
        // +=   -=  *=  /=  %=  ^^= &=
        // |=   ^=  <<= >>= >>>=    ~=
        static if( op == "+=" && __traits(isIntegral, T) && __traits(isIntegral, V1))
        {
            return cast(T)(atomicFetchAdd!(T)(val, mod) + mod);
        }
        else static if( op == "-=" && __traits(isIntegral, T) && __traits(isIntegral, V1))
        {
            return cast(T)(atomicFetchSub!(T)(val, mod) - mod);
        }
        else static if( op == "+=" || op == "-="  || op == "*="  || op == "/=" ||
                   op == "%=" || op == "^^=" || op == "&="  || op == "|=" ||
                   op == "^=" || op == "<<=" || op == ">>=" || op == ">>>=" ) // skip "~="
        {
            HeadUnshared!(T) get, set;

            do
            {
                get = set = atomicLoad!(MemoryOrder.raw)( val );
                mixin( "set " ~ op ~ " mod;" );
            } while( !casByRef( val, get, set ) );
            return set;
        }
        else
        {
            static assert( false, "Operation not supported." );
        }
    }


    bool casByRef(T,V1,V2)( ref T value, V1 ifThis, V2 writeThis ) pure nothrow @nogc @trusted
    {
        return cas(&value, ifThis, writeThis);
    }

    bool cas(T,V1,V2)( shared(T)* here, const V1 ifThis, V2 writeThis ) pure nothrow @nogc @safe
        if( !is(T == class) && !is(T U : U*) &&  __traits( compiles, { *here = writeThis; } ) )
    {
        return casImpl(here, ifThis, writeThis);
    }

    bool cas(T,V1,V2)( shared(T)* here, const shared(V1) ifThis, shared(V2) writeThis ) pure nothrow @nogc @safe
        if( is(T == class) && __traits( compiles, { *here = writeThis; } ) )
    {
        return casImpl(here, ifThis, writeThis);
    }

    bool cas(T,V1,V2)( shared(T)* here, const shared(V1)* ifThis, shared(V2)* writeThis ) pure nothrow @nogc @safe
        if( is(T U : U*) && __traits( compiles, { *here = writeThis; } ) )
    {
        return casImpl(here, ifThis, writeThis);
    }

    private bool casImpl(T,V1,V2)( shared(T)* here, V1 ifThis, V2 writeThis ) pure nothrow @nogc @safe
    in
    {
        assert( atomicPtrIsProperlyAligned( here ) );
    }
    body
    {
        static if( T.sizeof == byte.sizeof )
        {
            //////////////////////////////////////////////////////////////////
            // 1 Byte CAS
            //////////////////////////////////////////////////////////////////

            asm pure nothrow @nogc @trusted
            {
                mov DL, writeThis;
                mov AL, ifThis;
                mov RCX, here;
                lock; // lock always needed to make this op atomic
                cmpxchg [RCX], DL;
                setz AL;
            }
        }
        else static if( T.sizeof == short.sizeof )
        {
            //////////////////////////////////////////////////////////////////
            // 2 Byte CAS
            //////////////////////////////////////////////////////////////////

            asm pure nothrow @nogc @trusted
            {
                mov DX, writeThis;
                mov AX, ifThis;
                mov RCX, here;
                lock; // lock always needed to make this op atomic
                cmpxchg [RCX], DX;
                setz AL;
            }
        }
        else static if( T.sizeof == int.sizeof )
        {
            //////////////////////////////////////////////////////////////////
            // 4 Byte CAS
            //////////////////////////////////////////////////////////////////

            asm pure nothrow @nogc @trusted
            {
                mov EDX, writeThis;
                mov EAX, ifThis;
                mov RCX, here;
                lock; // lock always needed to make this op atomic
                cmpxchg [RCX], EDX;
                setz AL;
            }
        }
        else static if( T.sizeof == long.sizeof )
        {
            //////////////////////////////////////////////////////////////////
            // 8 Byte CAS on a 64-Bit Processor
            //////////////////////////////////////////////////////////////////

            asm pure nothrow @nogc @trusted
            {
                mov RDX, writeThis;
                mov RAX, ifThis;
                mov RCX, here;
                lock; // lock always needed to make this op atomic
                cmpxchg [RCX], RDX;
                setz AL;
            }
        }
        else static if( T.sizeof == long.sizeof*2 && has128BitCAS)
        {
            //////////////////////////////////////////////////////////////////
            // 16 Byte CAS on a 64-Bit Processor
            //////////////////////////////////////////////////////////////////
            version(Win64){
                //Windows 64 calling convention uses different registers.
                //DMD appears to reverse the register order.
                asm pure nothrow @nogc @trusted
                {
                    push RDI;
                    push RBX;
                    mov R9, writeThis;
                    mov R10, ifThis;
                    mov R11, here;

                    mov RDI, R9;
                    mov RBX, [RDI];
                    mov RCX, 8[RDI];

                    mov RDI, R10;
                    mov RAX, [RDI];
                    mov RDX, 8[RDI];

                    mov RDI, R11;
                    lock;
                    cmpxchg16b [RDI];
                    setz AL;
                    pop RBX;
                    pop RDI;
                }

            }else{

                asm pure nothrow @nogc @trusted
                {
                    push RDI;
                    push RBX;
                    lea RDI, writeThis;
                    mov RBX, [RDI];
                    mov RCX, 8[RDI];
                    lea RDI, ifThis;
                    mov RAX, [RDI];
                    mov RDX, 8[RDI];
                    mov RDI, here;
                    lock; // lock always needed to make this op atomic
                    cmpxchg16b [RDI];
                    setz AL;
                    pop RBX;
                    pop RDI;
                }
            }
        }
        else
        {
            static assert( false, "Invalid template type specified." );
        }
    }


    enum MemoryOrder
    {
        raw,
        acq,
        rel,
        seq,
    }

    deprecated("Please use MemoryOrder instead.")
    alias MemoryOrder msync;


    private
    {
        // NOTE: x86 loads implicitly have acquire semantics so a memory
        //       barrier is only necessary on releases.
        template needsLoadBarrier( MemoryOrder ms )
        {
            enum bool needsLoadBarrier = ms == MemoryOrder.seq;
        }


        // NOTE: x86 stores implicitly have release semantics so a memory
        //       barrier is only necessary on acquires.
        template needsStoreBarrier( MemoryOrder ms )
        {
            enum bool needsStoreBarrier = ms == MemoryOrder.seq;
        }
    }


    HeadUnshared!(T) atomicLoad(MemoryOrder ms = MemoryOrder.seq, T)( ref const shared T val ) pure nothrow @nogc @safe
    if(!__traits(isFloating, T))
    {
        static assert( ms != MemoryOrder.rel, "invalid MemoryOrder for atomicLoad()" );
        static assert( __traits(isPOD, T), "argument to atomicLoad() must be POD" );

        static if( T.sizeof == byte.sizeof )
        {
            //////////////////////////////////////////////////////////////////
            // 1 Byte Load
            //////////////////////////////////////////////////////////////////

            static if( needsLoadBarrier!(ms) )
            {
                asm pure nothrow @nogc @trusted
                {
                    mov DL, 0;
                    mov AL, 0;
                    mov RCX, val;
                    lock; // lock always needed to make this op atomic
                    cmpxchg [RCX], DL;
                }
            }
            else
            {
                asm pure nothrow @nogc @trusted
                {
                    mov RAX, val;
                    mov AL, [RAX];
                }
            }
        }
        else static if( T.sizeof == short.sizeof )
        {
            //////////////////////////////////////////////////////////////////
            // 2 Byte Load
            //////////////////////////////////////////////////////////////////

            static if( needsLoadBarrier!(ms) )
            {
                asm pure nothrow @nogc @trusted
                {
                    mov DX, 0;
                    mov AX, 0;
                    mov RCX, val;
                    lock; // lock always needed to make this op atomic
                    cmpxchg [RCX], DX;
                }
            }
            else
            {
                asm pure nothrow @nogc @trusted
                {
                    mov RAX, val;
                    mov AX, [RAX];
                }
            }
        }
        else static if( T.sizeof == int.sizeof )
        {
            //////////////////////////////////////////////////////////////////
            // 4 Byte Load
            //////////////////////////////////////////////////////////////////

            static if( needsLoadBarrier!(ms) )
            {
                asm pure nothrow @nogc @trusted
                {
                    mov EDX, 0;
                    mov EAX, 0;
                    mov RCX, val;
                    lock; // lock always needed to make this op atomic
                    cmpxchg [RCX], EDX;
                }
            }
            else
            {
                asm pure nothrow @nogc @trusted
                {
                    mov RAX, val;
                    mov EAX, [RAX];
                }
            }
        }
        else static if( T.sizeof == long.sizeof )
        {
            //////////////////////////////////////////////////////////////////
            // 8 Byte Load
            //////////////////////////////////////////////////////////////////

            static if( needsLoadBarrier!(ms) )
            {
                asm pure nothrow @nogc @trusted
                {
                    mov RDX, 0;
                    mov RAX, 0;
                    mov RCX, val;
                    lock; // lock always needed to make this op atomic
                    cmpxchg [RCX], RDX;
                }
            }
            else
            {
                asm pure nothrow @nogc @trusted
                {
                    mov RAX, val;
                    mov RAX, [RAX];
                }
            }
        }
        else static if( T.sizeof == long.sizeof*2 && has128BitCAS )
        {
            //////////////////////////////////////////////////////////////////
            // 16 Byte Load on a 64-Bit Processor
            //////////////////////////////////////////////////////////////////
            version(Win64){
                size_t[2] retVal;
                asm pure nothrow @nogc @trusted
                {
                    push RDI;
                    push RBX;
                    mov RDI, val;
                    mov RBX, 0;
                    mov RCX, 0;
                    mov RAX, 0;
                    mov RDX, 0;
                    lock; // lock always needed to make this op atomic
                    cmpxchg16b [RDI];
                    lea RDI, retVal;
                    mov [RDI], RAX;
                    mov 8[RDI], RDX;
                    pop RBX;
                    pop RDI;
                }
                return cast(typeof(return)) retVal;
            }else{
                asm pure nothrow @nogc @trusted
                {
                    push RDI;
                    push RBX;
                    mov RBX, 0;
                    mov RCX, 0;
                    mov RAX, 0;
                    mov RDX, 0;
                    mov RDI, val;
                    lock; // lock always needed to make this op atomic
                    cmpxchg16b [RDI];
                    pop RBX;
                    pop RDI;
                }
            }
        }
        else
        {
            static assert( false, "Invalid template type specified." );
        }
    }


    void atomicStore(MemoryOrder ms = MemoryOrder.seq, T, V1)( ref shared T val, V1 newval ) pure nothrow @nogc @safe
        if( __traits( compiles, { val = newval; } ) )
    {
        static assert( ms != MemoryOrder.acq, "invalid MemoryOrder for atomicStore()" );
        static assert( __traits(isPOD, T), "argument to atomicStore() must be POD" );

        static if( T.sizeof == byte.sizeof )
        {
            //////////////////////////////////////////////////////////////////
            // 1 Byte Store
            //////////////////////////////////////////////////////////////////

            static if( needsStoreBarrier!(ms) )
            {
                asm pure nothrow @nogc @trusted
                {
                    mov RAX, val;
                    mov DL, newval;
                    lock;
                    xchg [RAX], DL;
                }
            }
            else
            {
                asm pure nothrow @nogc @trusted
                {
                    mov RAX, val;
                    mov DL, newval;
                    mov [RAX], DL;
                }
            }
        }
        else static if( T.sizeof == short.sizeof )
        {
            //////////////////////////////////////////////////////////////////
            // 2 Byte Store
            //////////////////////////////////////////////////////////////////

            static if( needsStoreBarrier!(ms) )
            {
                asm pure nothrow @nogc @trusted
                {
                    mov RAX, val;
                    mov DX, newval;
                    lock;
                    xchg [RAX], DX;
                }
            }
            else
            {
                asm pure nothrow @nogc @trusted
                {
                    mov RAX, val;
                    mov DX, newval;
                    mov [RAX], DX;
                }
            }
        }
        else static if( T.sizeof == int.sizeof )
        {
            //////////////////////////////////////////////////////////////////
            // 4 Byte Store
            //////////////////////////////////////////////////////////////////

            static if( needsStoreBarrier!(ms) )
            {
                asm pure nothrow @nogc @trusted
                {
                    mov RAX, val;
                    mov EDX, newval;
                    lock;
                    xchg [RAX], EDX;
                }
            }
            else
            {
                asm pure nothrow @nogc @trusted
                {
                    mov RAX, val;
                    mov EDX, newval;
                    mov [RAX], EDX;
                }
            }
        }
        else static if( T.sizeof == long.sizeof && has64BitCAS )
        {
            //////////////////////////////////////////////////////////////////
            // 8 Byte Store on a 64-Bit Processor
            //////////////////////////////////////////////////////////////////

            static if( needsStoreBarrier!(ms) )
            {
                asm pure nothrow @nogc @trusted
                {
                    mov RAX, val;
                    mov RDX, newval;
                    lock;
                    xchg [RAX], RDX;
                }
            }
            else
            {
                asm pure nothrow @nogc @trusted
                {
                    mov RAX, val;
                    mov RDX, newval;
                    mov [RAX], RDX;
                }
            }
        }
        else static if( T.sizeof == long.sizeof*2 && has128BitCAS )
        {
            //////////////////////////////////////////////////////////////////
            // 16 Byte Store on a 64-Bit Processor
            //////////////////////////////////////////////////////////////////
            version(Win64){
                asm pure nothrow @nogc @trusted
                {
                    push RDI;
                    push RBX;
                    mov R9, val;
                    mov R10, newval;

                    mov RDI, R10;
                    mov RBX, [RDI];
                    mov RCX, 8[RDI];

                    mov RDI, R9;
                    mov RAX, [RDI];
                    mov RDX, 8[RDI];

                    L1: lock; // lock always needed to make this op atomic
                    cmpxchg16b [RDI];
                    jne L1;
                    pop RBX;
                    pop RDI;
                }
            }else{
                asm pure nothrow @nogc @trusted
                {
                    push RDI;
                    push RBX;
                    lea RDI, newval;
                    mov RBX, [RDI];
                    mov RCX, 8[RDI];
                    mov RDI, val;
                    mov RAX, [RDI];
                    mov RDX, 8[RDI];
                    L1: lock; // lock always needed to make this op atomic
                    cmpxchg16b [RDI];
                    jne L1;
                    pop RBX;
                    pop RDI;
                }
            }
        }
        else
        {
            static assert( false, "Invalid template type specified." );
        }
    }


    void atomicFence() nothrow @nogc @safe
    {
        // SSE2 is always present in 64-bit x86 chips.
        asm nothrow @nogc @trusted
        {
            naked;

            mfence;
            ret;
        }
    }
}

// This is an ABI adapter that works on all architectures.  It type puns
// floats and doubles to ints and longs, atomically loads them, then puns
// them back.  This is necessary so that they get returned in floating
// point instead of integer registers.
HeadUnshared!(T) atomicLoad(MemoryOrder ms = MemoryOrder.seq, T)( ref const shared T val ) pure nothrow @nogc @trusted
if(__traits(isFloating, T))
{
    static if(T.sizeof == int.sizeof)
    {
        static assert(is(T : float));
        auto ptr = cast(const shared int*) &val;
        auto asInt = atomicLoad!(ms)(*ptr);
        return *(cast(typeof(return)*) &asInt);
    }
    else static if(T.sizeof == long.sizeof)
    {
        static assert(is(T : double));
        auto ptr = cast(const shared long*) &val;
        auto asLong = atomicLoad!(ms)(*ptr);
        return *(cast(typeof(return)*) &asLong);
    }
    else
    {
        static assert(0, "Cannot atomically load 80-bit reals.");
    }
}

<<<<<<< HEAD
// assumeLocal is architecture-independent: it is just a cast
ref auto assumeLocal(T)( ref shared T val ) @trusted pure nothrow
    if( !is( T == class ) )
{
    return *cast(T*)&val;
=======
// assumeUnshared is architecture-independent: it is just a cast
ref auto assumeUnshared(T)(ref shared T val) @system @nogc pure nothrow
    if(!is(T == class) && !is(T == interface))
{
    return *cast(T*) &val;
}

// immutable is implicitly unshared
ref auto assumeUnshared(T)(ref immutable(T) val) @safe @nogc pure nothrow
{
    return val;
>>>>>>> b2fc618e
}

////////////////////////////////////////////////////////////////////////////////
// Unit Tests
////////////////////////////////////////////////////////////////////////////////


version( unittest )
{
    void testCAS(T)( T val ) pure nothrow @nogc @trusted
    in
    {
        assert(val !is T.init);
    }
    body
    {
        T         base;
        shared(T) atom;

        assert( base !is val, T.stringof );
        assert( atom is base, T.stringof );

        assert( cas( &atom, base, val ), T.stringof );
        assert( atom is val, T.stringof );
        assert( !cas( &atom, base, base ), T.stringof );
        assert( atom is val, T.stringof );
    }

    void testLoadStore(MemoryOrder ms = MemoryOrder.seq, T)( T val = T.init + 1 ) pure nothrow @nogc @trusted
    {
        T         base = cast(T) 0;
        shared(T) atom = cast(T) 0;

        assert( base !is val );
        assert( atom is base );
        atomicStore!(ms)( atom, val );
        base = atomicLoad!(ms)( atom );

        assert( base is val, T.stringof );
        assert( atom is val );
    }


    void testType(T)( T val = T.init + 1 ) pure nothrow @nogc @safe
    {
        testCAS!(T)( val );
        testLoadStore!(MemoryOrder.seq, T)( val );
        testLoadStore!(MemoryOrder.raw, T)( val );
    }

    @safe pure nothrow unittest
    {
        testType!(bool)();

        testType!(byte)();
        testType!(ubyte)();

        testType!(short)();
        testType!(ushort)();

        testType!(int)();
        testType!(uint)();

        testType!(shared int*)();

        static class Klass {}
        testCAS!(shared Klass)( new shared(Klass) );

        testType!(float)(1.0f);
        testType!(double)(1.0);

        static if( has64BitCAS )
        {
            testType!(long)();
            testType!(ulong)();
        }

        shared(size_t) i;

        atomicOp!"+="( i, cast(size_t) 1 );
        assert( i == 1 );

        atomicOp!"-="( i, cast(size_t) 1 );
        assert( i == 0 );

        shared float f = 0;
        atomicOp!"+="( f, 1 );
        assert( f == 1 );

        shared double d = 0;
        atomicOp!"+="( d, 1 );
        assert( d == 1 );
    }

    pure nothrow unittest
    {
        static if (has128BitCAS)
        {
            struct DoubleValue
            {
                long value1;
                long value2;
            }

            align(16) shared DoubleValue a;
            atomicStore(a, DoubleValue(1,2));
            assert(a.value1 == 1 && a.value2 ==2);

            while(!cas(&a, DoubleValue(1,2), DoubleValue(3,4))){}
            assert(a.value1 == 3 && a.value2 ==4);

            align(16) DoubleValue b = atomicLoad(a);
            assert(b.value1 == 3 && b.value2 ==4);
        }

        version (D_LP64)
        {
            enum hasDWCAS = has128BitCAS;
        }
        else
        {
            enum hasDWCAS = has64BitCAS;
        }

        static if (hasDWCAS)
        {
            static struct List { size_t gen; List* next; }
            shared(List) head;
            assert(cas(&head, shared(List)(0, null), shared(List)(1, cast(List*)1)));
            assert(head.gen == 1);
            assert(cast(size_t)head.next == 1);
        }
    }

    pure nothrow unittest
    {
        static struct S { int val; }
        auto s = shared(S)(1);

        shared(S*) ptr;

        // head unshared
        shared(S)* ifThis = null;
        shared(S)* writeThis = &s;
        assert(ptr is null);
        assert(cas(&ptr, ifThis, writeThis));
        assert(ptr is writeThis);

        // head shared
        shared(S*) ifThis2 = writeThis;
        shared(S*) writeThis2 = null;
        assert(cas(&ptr, ifThis2, writeThis2));
        assert(ptr is null);

        // head unshared target doesn't want atomic CAS
        shared(S)* ptr2;
        static assert(!__traits(compiles, cas(&ptr2, ifThis, writeThis)));
        static assert(!__traits(compiles, cas(&ptr2, ifThis2, writeThis2)));
    }

    unittest
    {
        import core.thread;

        // Use heap memory to ensure an optimizing
        // compiler doesn't put things in registers.
        uint* x = new uint();
        bool* f = new bool();
        uint* r = new uint();

        auto thr = new Thread(()
        {
            while (!*f)
            {
            }

            atomicFence();

            *r = *x;
        });

        thr.start();

        *x = 42;

        atomicFence();

        *f = true;

        atomicFence();

        thr.join();

        assert(*r == 42);
    }

<<<<<<< HEAD
    unittest
=======
    // === atomicFetchAdd and atomicFetchSub operations ====
    pure nothrow @nogc @safe unittest
    {
        shared ubyte u8 = 1;
        shared ushort u16 = 2;
        shared uint u32 = 3;
        shared byte i8 = 5;
        shared short i16 = 6;
        shared int i32 = 7;

        assert(atomicOp!"+="(u8, 8) == 9);
        assert(atomicOp!"+="(u16, 8) == 10);
        assert(atomicOp!"+="(u32, 8) == 11);
        assert(atomicOp!"+="(i8, 8) == 13);
        assert(atomicOp!"+="(i16, 8) == 14);
        assert(atomicOp!"+="(i32, 8) == 15);
        version( AsmX86_64 )
        {
            shared ulong u64 = 4;
            shared long i64 = 8;
            assert(atomicOp!"+="(u64, 8) == 12);
            assert(atomicOp!"+="(i64, 8) == 16);
        }
    }

    pure nothrow @nogc @safe unittest
    {
        shared ubyte u8 = 1;
        shared ushort u16 = 2;
        shared uint u32 = 3;
        shared byte i8 = 5;
        shared short i16 = 6;
        shared int i32 = 7;

        assert(atomicOp!"-="(u8, 1) == 0);
        assert(atomicOp!"-="(u16, 1) == 1);
        assert(atomicOp!"-="(u32, 1) == 2);
        assert(atomicOp!"-="(i8, 1) == 4);
        assert(atomicOp!"-="(i16, 1) == 5);
        assert(atomicOp!"-="(i32, 1) == 6);
        version( AsmX86_64 )
        {
            shared ulong u64 = 4;
            shared long i64 = 8;
            assert(atomicOp!"-="(u64, 1) == 3);
            assert(atomicOp!"-="(i64, 1) == 7);
        }
    }

    pure nothrow @nogc @safe unittest // issue 16651
    {
        shared ulong a = 2;
        uint b = 1;
        atomicOp!"-="( a, b );
        assert(a == 1);

        shared uint c = 2;
        ubyte d = 1;
        atomicOp!"-="( c, d );
        assert(c == 1);
    }

    pure nothrow @nogc @system unittest
>>>>>>> b2fc618e
    {
               int base = 0;
        shared int atom = 0;

        // only accept shared lvalues
<<<<<<< HEAD
        static assert(!__traits(compiles, assumeLocal(base)));
        static assert(!__traits(compiles, assumeLocal(cast(shared)base)));
        
        ++assumeLocal(atom);
        assert(atomicLoad!(MemoryOrder.raw)(atom) == 1);

        static class Klass {}
        auto c1 = new Klass;
        auto c2 = new shared Klass;

        // don't accept class instances
        static assert(!__traits(compiles, assumeLocal(c1)));
        static assert(!__traits(compiles, assumeLocal(c2)));
=======
        static assert(!is(typeof(assumeUnshared(base))));
        static assert(!is(typeof(assumeUnshared(cast(shared)base))));

        ++assumeUnshared(atom);
        assert(atomicLoad!(MemoryOrder.raw)(atom) == 1);
    }

    pure nothrow @nogc @system unittest
    {
        shared const     int catom = 0;
        shared immutable int iatom = 0;
        // allow const
        static assert(is(typeof(assumeUnshared(catom))));
        static assert(is(typeof(assumeUnshared(iatom))));
        // preserve const
        static assert(!is(typeof(++assumeUnshared(catom))));
        static assert(!is(typeof(++assumeUnshared(iatom))));
    }

    pure nothrow @nogc @system unittest
    {
        class Klass {}

               Klass c1;
        shared Klass c2;

        // don't accept class instances
        static assert(!is(typeof(assumeUnshared(c1))));
        static assert(!is(typeof(assumeUnshared(c2))));
    }

    pure nothrow @nogc @system unittest
    {
        interface Interface {}
               Interface i1;
        shared Interface i2;

        // don't accept interfaces
        static assert(!is(typeof(assumeUnshared(i1))));
        static assert(!is(typeof(assumeUnshared(i2))));
    }

    pure nothrow @nogc @system unittest
    {
        // test assumeShared with inout
        shared struct S
        {
            int atom = 0;

            @property ref get() inout
            {
                return atom.assumeUnshared;
            }
        }

        shared           S sm;
        shared const     S sc;
        shared immutable S si;

        static assert(is(typeof(sm.get) == int));
        static assert(is(typeof(sc.get) == const(int)));
        static assert(is(typeof(si.get) == immutable(int)));

        static assert( is(typeof(++sm.get)));
        static assert(!is(typeof(++sc.get)));
        static assert(!is(typeof(++si.get)));

        sm.get += 10;
        assert(atomicLoad!(MemoryOrder.raw)(sm.atom) == 10);
>>>>>>> b2fc618e
    }
}<|MERGE_RESOLUTION|>--- conflicted
+++ resolved
@@ -161,20 +161,6 @@
      * that all loads and stores before a call to this function are executed before any
      * loads and stores after the call.
      */
-<<<<<<< HEAD
-    void atomicFence() nothrow;
-
-    /**
-     * Converts a shared lvalue to a non-shared lvalue. 
-     *
-     * As the name suggests, this functions allows to treat a shared lvalue
-     * as if it was thread-local. 
-     * It is useful to avoid overhead of atomic operations when access to shared data
-     * is known to be within one thread (i.e. under a lock).
-     * ---
-     * shared static int i;
-     *
-=======
     void atomicFence() nothrow @nogc;
 
     /**
@@ -188,7 +174,6 @@
      *
      * // i is never used outside of synchronized {} blocks...
      *
->>>>>>> b2fc618e
      * synchronized
      * {
      *     ++i;                 // ERROR: cannot directly modify shared lvalue
@@ -196,15 +181,6 @@
      *     atomicOp!"+="(i, 1); // possible overhead
      *
      *     // Directly modify i
-<<<<<<< HEAD
-     *     assumeLocal(i) += 1;
-     *     // or:
-     *     ++assumeLocal(i);
-     * }
-     * ---
-     * Note: this function does not perform any ordering.
-     *
-=======
      *     assumeUnshared(i) += 1;
      *     // or:
      *     ++assumeUnshared(i);
@@ -243,23 +219,15 @@
      * This is a specialization for immutable lvalues. Since immutable is implicitly
      * unshared, this version accepts any type (even classes and interfaces).
      *
->>>>>>> b2fc618e
      * Params:
      *  val = the shared lvalue.
      *
      * Returns:
      *  The non-shared lvalue.
      */
-<<<<<<< HEAD
-    ref T assumeLocal(T)( ref shared T val ) @trusted pure nothrow
-        if( !is( T == class ) )
-    {
-        return *cast(T*)&val;
-=======
     ref immutable(T) assumeUnshared(T)(ref immutable(T) val) @safe @nogc pure nothrow
     {
         return val;
->>>>>>> b2fc618e
     }
 }
 else version( AsmX86_32 )
@@ -1389,13 +1357,6 @@
     }
 }
 
-<<<<<<< HEAD
-// assumeLocal is architecture-independent: it is just a cast
-ref auto assumeLocal(T)( ref shared T val ) @trusted pure nothrow
-    if( !is( T == class ) )
-{
-    return *cast(T*)&val;
-=======
 // assumeUnshared is architecture-independent: it is just a cast
 ref auto assumeUnshared(T)(ref shared T val) @system @nogc pure nothrow
     if(!is(T == class) && !is(T == interface))
@@ -1407,7 +1368,6 @@
 ref auto assumeUnshared(T)(ref immutable(T) val) @safe @nogc pure nothrow
 {
     return val;
->>>>>>> b2fc618e
 }
 
 ////////////////////////////////////////////////////////////////////////////////
@@ -1604,9 +1564,6 @@
         assert(*r == 42);
     }
 
-<<<<<<< HEAD
-    unittest
-=======
     // === atomicFetchAdd and atomicFetchSub operations ====
     pure nothrow @nogc @safe unittest
     {
@@ -1670,27 +1627,11 @@
     }
 
     pure nothrow @nogc @system unittest
->>>>>>> b2fc618e
     {
                int base = 0;
         shared int atom = 0;
 
         // only accept shared lvalues
-<<<<<<< HEAD
-        static assert(!__traits(compiles, assumeLocal(base)));
-        static assert(!__traits(compiles, assumeLocal(cast(shared)base)));
-        
-        ++assumeLocal(atom);
-        assert(atomicLoad!(MemoryOrder.raw)(atom) == 1);
-
-        static class Klass {}
-        auto c1 = new Klass;
-        auto c2 = new shared Klass;
-
-        // don't accept class instances
-        static assert(!__traits(compiles, assumeLocal(c1)));
-        static assert(!__traits(compiles, assumeLocal(c2)));
-=======
         static assert(!is(typeof(assumeUnshared(base))));
         static assert(!is(typeof(assumeUnshared(cast(shared)base))));
 
@@ -1760,6 +1701,5 @@
 
         sm.get += 10;
         assert(atomicLoad!(MemoryOrder.raw)(sm.atom) == 10);
->>>>>>> b2fc618e
     }
 }