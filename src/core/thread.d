--- conflicted
+++ resolved
@@ -1674,11 +1674,7 @@
     {
         foreach (ref lock; _locks)
         {
-<<<<<<< HEAD
-            lock[] = cast(byte[])typeid(Mutex_).init[];
-=======
             lock[] = typeid(Mutex).initializer[];
->>>>>>> b2fc618e
             (cast(Mutex)lock.ptr).__ctor();
         }
     }
