--- conflicted
+++ resolved
@@ -70,23 +70,10 @@
      * Throws:
      *  SyncError on error.
      */
-    this( Mutex m ) nothrow @safe
+    this( Mutex m ) shared nothrow @safe
     {
         version( Windows )
         {
-<<<<<<< HEAD
-            auto sem = CreateSemaphoreA( null, 1, 1, null );
-            if( sem == sem.init )
-                throw new SyncException( "Unable to initialize condition" );
-            atomicStore!( MemoryOrder.rel )( m_blockLock, cast(shared) sem );
-            scope(failure) CloseHandle( cast(HANDLE) m_blockLock );
-
-            sem = CreateSemaphoreA( null, 0, int.max, null );
-            if( sem == sem.init )
-                throw new SyncException( "Unable to initialize condition" );
-            atomicStore!( MemoryOrder.rel )( m_blockQueue, cast(shared) sem );
-            scope(failure) CloseHandle( cast(HANDLE) m_blockQueue );
-=======
             m_blockLock = CreateSemaphoreA( null, 1, 1, null );
             if( m_blockLock == m_blockLock.init )
                 throw new SyncError( "Unable to initialize condition" );
@@ -96,22 +83,25 @@
             if( m_blockQueue == m_blockQueue.init )
                 throw new SyncError( "Unable to initialize condition" );
             scope(failure) CloseHandle( m_blockQueue );
->>>>>>> b2fc618e
-
-            InitializeCriticalSection( cast(CRITICAL_SECTION*) &m_unblockLock );
+
+            () @trusted {
+                InitializeCriticalSection( cast(CRITICAL_SECTION*) &m_unblockLock );
+            }();
             m_assocMutex = m;
         }
         else version( Posix )
         {
             m_assocMutex = m;
-            int rc = pthread_cond_init( cast(pthread_cond_t*)&m_hndl, null );
+            int rc = () @trusted {
+                return pthread_cond_init( cast(pthread_cond_t*)&m_hndl, null );
+            }();
             if( rc )
                 throw new SyncError( "Unable to initialize condition" );
         }
     }
 
 
-    ~this()
+    ~this() shared
     {
         version( Windows )
         {
@@ -300,7 +290,7 @@
             EnterCriticalSection( cast(CRITICAL_SECTION*) &m_unblockLock );
             scope(failure) LeaveCriticalSection( cast(CRITICAL_SECTION*) &m_unblockLock );
 
-            if( (numSignalsLeft = m_numWaitersToUnblock.assumeLocal) != 0 )
+            if( (numSignalsLeft = m_numWaitersToUnblock.assumeUnshared) != 0 )
             {
                 if ( timedOut )
                 {
@@ -314,10 +304,10 @@
                     else
                     {
                         // spurious wakeup pending!!
-                        m_numWaitersGone.assumeLocal = 1;
+                        m_numWaitersGone.assumeUnshared = 1;
                     }
                 }
-                if( --m_numWaitersToUnblock.assumeLocal == 0 )
+                if( --m_numWaitersToUnblock.assumeUnshared == 0 )
                 {
                     if( atomicLoad!( MemoryOrder.acq )( m_numWaitersBlocked ) != 0 )
                     {
@@ -327,22 +317,22 @@
                         // do not open the gate below again
                         numSignalsLeft = 0;
                     }
-                    else if( (numWaitersGone = m_numWaitersGone.assumeLocal) != 0 )
+                    else if( (numWaitersGone = m_numWaitersGone.assumeUnshared) != 0 )
                     {
-                        m_numWaitersGone.assumeLocal = 0;
+                        m_numWaitersGone.assumeUnshared = 0;
                     }
                 }
             }
-            else if( ++m_numWaitersGone.assumeLocal == int.max / 2 )
+            else if( ++m_numWaitersGone.assumeUnshared == int.max / 2 )
             {
                 // timeout/canceled or spurious event :-)
                 rc = WaitForSingleObject( cast(HANDLE) m_blockLock, INFINITE );
                 assert( rc == WAIT_OBJECT_0 );
                 // something is going on here - test of timeouts?
-                atomicOp!"-="( m_numWaitersBlocked, m_numWaitersGone.assumeLocal );
+                atomicOp!"-="( m_numWaitersBlocked, m_numWaitersGone.assumeUnshared );
                 rc = ReleaseSemaphore( cast(HANDLE) m_blockLock, 1, null );
                 assert( rc == WAIT_OBJECT_0 );
-                m_numWaitersGone.assumeLocal = 0;
+                m_numWaitersGone.assumeUnshared = 0;
             }
 
             LeaveCriticalSection( cast(CRITICAL_SECTION*) &m_unblockLock );
@@ -377,7 +367,7 @@
             EnterCriticalSection( cast(CRITICAL_SECTION*) &m_unblockLock );
             scope(failure) LeaveCriticalSection( cast(CRITICAL_SECTION*) &m_unblockLock );
 
-            if( m_numWaitersToUnblock.assumeLocal != 0 )
+            if( m_numWaitersToUnblock.assumeUnshared != 0 )
             {
                 if( atomicLoad!( MemoryOrder.acq )( m_numWaitersBlocked ) == 0 )
                 {
@@ -386,33 +376,33 @@
                 }
                 if( all )
                 {
-                    m_numWaitersToUnblock.assumeLocal += atomicLoad!( MemoryOrder.acq )( m_numWaitersBlocked );
+                    m_numWaitersToUnblock.assumeUnshared += atomicLoad!( MemoryOrder.acq )( m_numWaitersBlocked );
                     atomicStore!( MemoryOrder.rel )( m_numWaitersBlocked, 0 );
                 }
                 else
                 {
-                    ++m_numWaitersToUnblock.assumeLocal;
+                    ++m_numWaitersToUnblock.assumeUnshared;
                     atomicOp!"-="( m_numWaitersBlocked, 1 );
                 }
                 LeaveCriticalSection( cast(CRITICAL_SECTION*) &m_unblockLock );
             }
-            else if( atomicLoad!( MemoryOrder.acq )( m_numWaitersBlocked ) > m_numWaitersGone.assumeLocal )
+            else if( atomicLoad!( MemoryOrder.acq )( m_numWaitersBlocked ) > m_numWaitersGone.assumeUnshared )
             {
                 rc = WaitForSingleObject( cast(HANDLE) m_blockLock, INFINITE );
                 assert( rc == WAIT_OBJECT_0 );
-                if( 0 != m_numWaitersGone.assumeLocal )
-                {
-                    atomicOp!"-="( m_numWaitersBlocked, m_numWaitersGone.assumeLocal );
-                    m_numWaitersGone.assumeLocal = 0;
+                if( 0 != m_numWaitersGone.assumeUnshared )
+                {
+                    atomicOp!"-="( m_numWaitersBlocked, m_numWaitersGone.assumeUnshared );
+                    m_numWaitersGone.assumeUnshared = 0;
                 }
                 if( all )
                 {
-                    m_numWaitersToUnblock.assumeLocal = atomicLoad!( MemoryOrder.acq )( m_numWaitersBlocked );
+                    m_numWaitersToUnblock.assumeUnshared = atomicLoad!( MemoryOrder.acq )( m_numWaitersBlocked );
                     atomicStore!( MemoryOrder.rel )( m_numWaitersBlocked, 0 );
                 }
                 else
                 {
-                    m_numWaitersToUnblock.assumeLocal = 1;
+                    m_numWaitersToUnblock.assumeUnshared = 1;
                     atomicOp!"-="( m_numWaitersBlocked, 1 );
                 }
                 LeaveCriticalSection( cast(CRITICAL_SECTION*)&m_unblockLock );
@@ -476,17 +466,17 @@
             {
                 synchronized( mutex )
                 {
-                    while( numReady.assumeLocal < 1 )
+                    while( numReady.assumeUnshared < 1 )
                     {
                         condReady.wait();
                     }
-                    --numReady.assumeLocal;
-                    ++numTotal.assumeLocal;
+                    --numReady.assumeUnshared;
+                    ++numTotal.assumeUnshared;
                 }
 
                 synchronized( synLoop )
                 {
-                    ++numDone.assumeLocal;
+                    ++numDone.assumeUnshared;
                 }
                 semDone.wait();
             }
@@ -503,7 +493,7 @@
             {
                 synchronized( mutex )
                 {
-                    ++numReady.assumeLocal;
+                    ++numReady.assumeUnshared;
                     condReady.notify();
                 }
             }
@@ -511,7 +501,7 @@
             {
                 synchronized( synLoop )
                 {
-                    if( numDone.assumeLocal >= numWaiters )
+                    if( numDone.assumeUnshared >= numWaiters )
                         break;
                 }
                 Thread.yield();
@@ -523,7 +513,7 @@
         }
 
         group.joinAll();
-        assert( numTotal.assumeLocal == numWaiters * numTries );
+        assert( numTotal.assumeUnshared == numWaiters * numTries );
     }
 
 
@@ -540,10 +530,10 @@
         {
             synchronized( mutex )
             {
-                ++numReady.assumeLocal;
-                while( !alert.assumeLocal )
+                ++numReady.assumeUnshared;
+                while( !alert.assumeUnshared )
                     condReady.wait();
-                ++numDone.assumeLocal;
+                ++numDone.assumeUnshared;
             }
         }
 
@@ -556,9 +546,9 @@
         {
             synchronized( mutex )
             {
-                if( numReady.assumeLocal >= numWaiters )
-                {
-                    alert.assumeLocal = true;
+                if( numReady.assumeUnshared >= numWaiters )
+                {
+                    alert.assumeUnshared = true;
                     condReady.notifyAll();
                     break;
                 }
@@ -566,7 +556,7 @@
             Thread.yield();
         }
         group.joinAll();
-        assert( numReady.assumeLocal == numWaiters && numDone.assumeLocal == numWaiters );
+        assert( numReady.assumeUnshared == numWaiters && numDone.assumeUnshared == numWaiters );
     }
 
 
@@ -582,11 +572,11 @@
         {
             synchronized( mutex )
             {
-                waiting.assumeLocal    = true;
+                waiting.assumeUnshared    = true;
                 // we never want to miss the notification (30s)
-                alertedOne.assumeLocal = condReady.wait( dur!"seconds"(30) );
+                alertedOne.assumeUnshared = condReady.wait( dur!"seconds"(30) );
                 // but we don't want to wait long for the timeout (10ms)
-                alertedTwo.assumeLocal = condReady.wait( dur!"msecs"(10) );
+                alertedTwo.assumeUnshared = condReady.wait( dur!"msecs"(10) );
             }
         }
 
@@ -597,7 +587,7 @@
         {
             synchronized( mutex )
             {
-                if( waiting.assumeLocal )
+                if( waiting.assumeUnshared )
                 {
                     condReady.notify();
                     break;
@@ -606,9 +596,9 @@
             Thread.yield();
         }
         thread.join();
-        assert( waiting.assumeLocal );
-        assert( alertedOne.assumeLocal );
-        assert( !alertedTwo.assumeLocal );
+        assert( waiting.assumeUnshared );
+        assert( alertedOne.assumeUnshared );
+        assert( !alertedTwo.assumeUnshared );
     }
 
 
