# Makefile to build D runtime library druntime64.lib for Win64

MODEL=64

VCDIR=\Program Files (x86)\Microsoft Visual Studio 10.0\VC
SDKDIR=\Program Files (x86)\Microsoft SDKs\Windows\v7.0A

DMD=dmd

CC="$(VCDIR)\bin\amd64\cl"
LD="$(VCDIR)\bin\amd64\link"
AR="$(VCDIR)\bin\amd64\lib"
CP=cp

DOCDIR=doc
IMPDIR=import

MAKE=make

DFLAGS=-m$(MODEL) -conf= -O -release -dip25 -inline -w -Isrc -Iimport
UDFLAGS=-m$(MODEL) -conf= -O -release -dip25 -w -Isrc -Iimport
DDOCFLAGS=-conf= -c -w -o- -Isrc -Iimport -version=CoreDdoc

#CFLAGS=/O2 /I"$(VCDIR)"\INCLUDE /I"$(SDKDIR)"\Include
CFLAGS=/Z7 /I"$(VCDIR)"\INCLUDE /I"$(SDKDIR)"\Include

DRUNTIME_BASE=druntime$(MODEL)
DRUNTIME=lib\$(DRUNTIME_BASE).lib
GCSTUB=lib\gcstub$(MODEL).obj

DOCFMT=

target : import copydir copy $(DRUNTIME) $(GCSTUB)

$(mak\COPY)
$(mak\DOCS)
$(mak\IMPORTS)
$(mak\MANIFEST)
$(mak\SRCS)

# NOTE: trace.d and cover.d are not necessary for a successful build
#       as both are used for debugging features (profiling and coverage)
# NOTE: a pre-compiled minit.obj has been provided in dmd for Win32 and
#       minit.asm is not used by dmd for Linux

<<<<<<< HEAD
OBJS= errno_c.obj stdio_msvc_$(MODEL).obj
OBJS_TO_DELETE= errno_c.obj stdio_msvc_$(MODEL).obj
=======
OBJS= errno_c$(MODEL).obj
OBJS_TO_DELETE= errno_c$(MODEL).obj
>>>>>>> 075a160e

######################## Doc .html file generation ##############################

doc: $(DOCS)

$(DOCDIR)\object.html : src\object.d
	$(DMD) $(DDOCFLAGS) -Df$@ $(DOCFMT) $**

$(DOCDIR)\core_atomic.html : src\core\atomic.d
	$(DMD) $(DDOCFLAGS) -Df$@ $(DOCFMT) $**

$(DOCDIR)\core_attribute.html : src\core\attribute.d
	$(DMD) $(DDOCFLAGS) -Df$@ $(DOCFMT) $**

$(DOCDIR)\core_bitop.html : src\core\bitop.d
	$(DMD) $(DDOCFLAGS) -Df$@ $(DOCFMT) $**

$(DOCDIR)\core_checkedint.html : src\core\checkedint.d
	$(DMD) $(DDOCFLAGS) -Df$@ $(DOCFMT) $**

$(DOCDIR)\core_cpuid.html : src\core\cpuid.d
	$(DMD) $(DDOCFLAGS) -Df$@ $(DOCFMT) $**

$(DOCDIR)\core_demangle.html : src\core\demangle.d
	$(DMD) $(DDOCFLAGS) -Df$@ $(DOCFMT) $**

$(DOCDIR)\core_exception.html : src\core\exception.d
	$(DMD) $(DDOCFLAGS) -Df$@ $(DOCFMT) $**

$(DOCDIR)\core_math.html : src\core\math.d
	$(DMD) $(DDOCFLAGS) -Df$@ $(DOCFMT) $**

$(DOCDIR)\core_memory.html : src\core\memory.d
	$(DMD) $(DDOCFLAGS) -Df$@ $(DOCFMT) $**

$(DOCDIR)\core_runtime.html : src\core\runtime.d
	$(DMD) $(DDOCFLAGS) -Df$@ $(DOCFMT) $**

$(DOCDIR)\core_simd.html : src\core\simd.d
	$(DMD) $(DDOCFLAGS) -Df$@ $(DOCFMT) $**

$(DOCDIR)\core_thread.html : src\core\thread.d
	$(DMD) $(DDOCFLAGS) -Df$@ $(DOCFMT) $**

$(DOCDIR)\core_time.html : src\core\time.d
	$(DMD) $(DDOCFLAGS) -Df$@ $(DOCFMT) $**

$(DOCDIR)\core_vararg.html : src\core\vararg.d
	$(DMD) $(DDOCFLAGS) -Df$@ $(DOCFMT) $**


$(DOCDIR)\core_stdc_complex.html : src\core\stdc\complex.d
	$(DMD) $(DDOCFLAGS) -Df$@ $(DOCFMT) $**

$(DOCDIR)\core_stdc_ctype.html : src\core\stdc\ctype.d
	$(DMD) $(DDOCFLAGS) -Df$@ $(DOCFMT) $**

$(DOCDIR)\core_stdc_errno.html : src\core\stdc\errno.d
	$(DMD) $(DDOCFLAGS) -Df$@ $(DOCFMT) $**

$(DOCDIR)\core_stdc_fenv.html : src\core\stdc\fenv.d
	$(DMD) $(DDOCFLAGS) -Df$@ $(DOCFMT) $**

$(DOCDIR)\core_stdc_float_.html : src\core\stdc\float_.d
	$(DMD) $(DDOCFLAGS) -Df$@ $(DOCFMT) $**

$(DOCDIR)\core_stdc_inttypes.html : src\core\stdc\inttypes.d
	$(DMD) $(DDOCFLAGS) -Df$@ $(DOCFMT) $**

$(DOCDIR)\core_stdc_limits.html : src\core\stdc\limits.d
	$(DMD) $(DDOCFLAGS) -Df$@ $(DOCFMT) $**

$(DOCDIR)\core_stdc_locale.html : src\core\stdc\locale.d
	$(DMD) $(DDOCFLAGS) -Df$@ $(DOCFMT) $**

$(DOCDIR)\core_stdc_math.html : src\core\stdc\math.d
	$(DMD) $(DDOCFLAGS) -Df$@ $(DOCFMT) $**

$(DOCDIR)\core_stdc_signal.html : src\core\stdc\signal.d
	$(DMD) $(DDOCFLAGS) -Df$@ $(DOCFMT) $**

$(DOCDIR)\core_stdc_stdarg.html : src\core\stdc\stdarg.d
	$(DMD) $(DDOCFLAGS) -Df$@ $(DOCFMT) $**

$(DOCDIR)\core_stdc_stddef.html : src\core\stdc\stddef.d
	$(DMD) $(DDOCFLAGS) -Df$@ $(DOCFMT) $**

$(DOCDIR)\core_stdc_stdint.html : src\core\stdc\stdint.d
	$(DMD) $(DDOCFLAGS) -Df$@ $(DOCFMT) $**

$(DOCDIR)\core_stdc_stdio.html : src\core\stdc\stdio.d
	$(DMD) $(DDOCFLAGS) -Df$@ $(DOCFMT) $**

$(DOCDIR)\core_stdc_stdlib.html : src\core\stdc\stdlib.d
	$(DMD) $(DDOCFLAGS) -Df$@ $(DOCFMT) $**

$(DOCDIR)\core_stdc_string.html : src\core\stdc\string.d
	$(DMD) $(DDOCFLAGS) -Df$@ $(DOCFMT) $**

$(DOCDIR)\core_stdc_tgmath.html : src\core\stdc\tgmath.d
	$(DMD) $(DDOCFLAGS) -Df$@ $(DOCFMT) $**

$(DOCDIR)\core_stdc_time.html : src\core\stdc\time.d
	$(DMD) $(DDOCFLAGS) -Df$@ $(DOCFMT) $**

$(DOCDIR)\core_stdc_wchar_.html : src\core\stdc\wchar_.d
	$(DMD) $(DDOCFLAGS) -Df$@ $(DOCFMT) $**

$(DOCDIR)\core_stdc_wctype.html : src\core\stdc\wctype.d
	$(DMD) $(DDOCFLAGS) -Df$@ $(DOCFMT) $**

$(DOCDIR)\core_sync_barrier.html : src\core\sync\barrier.d
	$(DMD) $(DDOCFLAGS) -Df$@ $(DOCFMT) $**

$(DOCDIR)\core_sync_condition.html : src\core\sync\condition.d
	$(DMD) $(DDOCFLAGS) -Df$@ $(DOCFMT) $**

$(DOCDIR)\core_sync_config.html : src\core\sync\config.d
	$(DMD) $(DDOCFLAGS) -Df$@ $(DOCFMT) $**

$(DOCDIR)\core_sync_exception.html : src\core\sync\exception.d
	$(DMD) $(DDOCFLAGS) -Df$@ $(DOCFMT) $**

$(DOCDIR)\core_sync_mutex.html : src\core\sync\mutex.d
	$(DMD) $(DDOCFLAGS) -Df$@ $(DOCFMT) $**

$(DOCDIR)\core_sync_rwmutex.html : src\core\sync\rwmutex.d
	$(DMD) $(DDOCFLAGS) -Df$@ $(DOCFMT) $**

$(DOCDIR)\core_sync_semaphore.html : src\core\sync\semaphore.d
	$(DMD) $(DDOCFLAGS) -Df$@ $(DOCFMT) $**

######################## Header .di file generation ##############################

import: $(IMPORTS)

$(IMPDIR)\core\sync\barrier.di : src\core\sync\barrier.d
	$(DMD) -conf= -c -o- -Isrc -Iimport -Hf$@ $**

$(IMPDIR)\core\sync\condition.di : src\core\sync\condition.d
	$(DMD) -conf= -c -o- -Isrc -Iimport -Hf$@ $**

$(IMPDIR)\core\sync\config.di : src\core\sync\config.d
	$(DMD) -conf= -c -o- -Isrc -Iimport -Hf$@ $**

$(IMPDIR)\core\sync\exception.di : src\core\sync\exception.d
	$(DMD) -conf= -c -o- -Isrc -Iimport -Hf$@ $**

$(IMPDIR)\core\sync\mutex.di : src\core\sync\mutex.d
	$(DMD) -conf= -c -o- -Isrc -Iimport -Hf$@ $**

$(IMPDIR)\core\sync\rwmutex.di : src\core\sync\rwmutex.d
	$(DMD) -conf= -c -o- -Isrc -Iimport -Hf$@ $**

$(IMPDIR)\core\sync\semaphore.di : src\core\sync\semaphore.d
	$(DMD) -conf= -c -o- -Isrc -Iimport -Hf$@ $**

######################## Header .di file copy ##############################

copydir: $(IMPDIR)
	mkdir $(IMPDIR)\core\stdc
	mkdir $(IMPDIR)\core\internal
	mkdir $(IMPDIR)\core\sys\freebsd\sys
	mkdir $(IMPDIR)\core\sys\linux\sys
	mkdir $(IMPDIR)\core\sys\osx\mach
	mkdir $(IMPDIR)\core\sys\posix\arpa
	mkdir $(IMPDIR)\core\sys\posix\net
	mkdir $(IMPDIR)\core\sys\posix\netinet
	mkdir $(IMPDIR)\core\sys\posix\sys
	mkdir $(IMPDIR)\core\sys\solaris\sys
	mkdir $(IMPDIR)\core\sys\windows
	mkdir $(IMPDIR)\etc\linux

copy: $(COPY)

$(IMPDIR)\object.d : src\object.d
	copy $** $@
	if exist $(IMPDIR)\object.di del $(IMPDIR)\object.di

$(IMPDIR)\core\atomic.d : src\core\atomic.d
	copy $** $@

$(IMPDIR)\core\attribute.d : src\core\attribute.d
	copy $** $@

$(IMPDIR)\core\bitop.d : src\core\bitop.d
	copy $** $@

$(IMPDIR)\core\checkedint.d : src\core\checkedint.d
	copy $** $@

$(IMPDIR)\core\cpuid.d : src\core\cpuid.d
	copy $** $@

$(IMPDIR)\core\demangle.d : src\core\demangle.d
	copy $** $@

$(IMPDIR)\core\exception.d : src\core\exception.d
	copy $** $@

$(IMPDIR)\core\math.d : src\core\math.d
	copy $** $@

$(IMPDIR)\core\memory.d : src\core\memory.d
	copy $** $@

$(IMPDIR)\core\runtime.d : src\core\runtime.d
	copy $** $@

$(IMPDIR)\core\simd.d : src\core\simd.d
	copy $** $@

$(IMPDIR)\core\thread.d : src\core\thread.d
	copy $** $@

$(IMPDIR)\core\time.d : src\core\time.d
	copy $** $@

$(IMPDIR)\core\vararg.d : src\core\vararg.d
	copy $** $@

$(IMPDIR)\core\internal\convert.d : src\core\internal\convert.d
	copy $** $@

$(IMPDIR)\core\internal\hash.d : src\core\internal\hash.d
	copy $** $@

$(IMPDIR)\core\internal\string.d : src\core\internal\string.d
	copy $** $@

$(IMPDIR)\core\internal\traits.d : src\core\internal\traits.d
	copy $** $@

$(IMPDIR)\core\stdc\complex.d : src\core\stdc\complex.d
	copy $** $@

$(IMPDIR)\core\stdc\config.d : src\core\stdc\config.d
	copy $** $@

$(IMPDIR)\core\stdc\ctype.d : src\core\stdc\ctype.d
	copy $** $@

$(IMPDIR)\core\stdc\errno.d : src\core\stdc\errno.d
	copy $** $@

$(IMPDIR)\core\stdc\fenv.d : src\core\stdc\fenv.d
	copy $** $@

$(IMPDIR)\core\stdc\float_.d : src\core\stdc\float_.d
	copy $** $@

$(IMPDIR)\core\stdc\inttypes.d : src\core\stdc\inttypes.d
	copy $** $@

$(IMPDIR)\core\stdc\limits.d : src\core\stdc\limits.d
	copy $** $@

$(IMPDIR)\core\stdc\locale.d : src\core\stdc\locale.d
	copy $** $@

$(IMPDIR)\core\stdc\math.d : src\core\stdc\math.d
	copy $** $@

$(IMPDIR)\core\stdc\signal.d : src\core\stdc\signal.d
	copy $** $@

$(IMPDIR)\core\stdc\stdarg.d : src\core\stdc\stdarg.d
	copy $** $@

$(IMPDIR)\core\stdc\stddef.d : src\core\stdc\stddef.d
	copy $** $@

$(IMPDIR)\core\stdc\stdint.d : src\core\stdc\stdint.d
	copy $** $@

$(IMPDIR)\core\stdc\stdio.d : src\core\stdc\stdio.d
	copy $** $@

$(IMPDIR)\core\stdc\stdlib.d : src\core\stdc\stdlib.d
	copy $** $@

$(IMPDIR)\core\stdc\string.d : src\core\stdc\string.d
	copy $** $@

$(IMPDIR)\core\stdc\tgmath.d : src\core\stdc\tgmath.d
	copy $** $@

$(IMPDIR)\core\stdc\time.d : src\core\stdc\time.d
	copy $** $@

$(IMPDIR)\core\stdc\wchar_.d : src\core\stdc\wchar_.d
	copy $** $@

$(IMPDIR)\core\stdc\wctype.d : src\core\stdc\wctype.d
	copy $** $@

$(IMPDIR)\core\sys\freebsd\dlfcn.d : src\core\sys\freebsd\dlfcn.d
	copy $** $@

$(IMPDIR)\core\sys\freebsd\execinfo.d : src\core\sys\freebsd\execinfo.d
	copy $** $@

$(IMPDIR)\core\sys\freebsd\time.d : src\core\sys\freebsd\time.d
	copy $** $@

$(IMPDIR)\core\sys\freebsd\sys\cdefs.d : src\core\sys\freebsd\sys\cdefs.d
	copy $** $@

$(IMPDIR)\core\sys\freebsd\sys\elf.d : src\core\sys\freebsd\sys\elf.d
	copy $** $@

$(IMPDIR)\core\sys\freebsd\sys\elf_common.d : src\core\sys\freebsd\sys\elf_common.d
	copy $** $@

$(IMPDIR)\core\sys\freebsd\sys\elf32.d : src\core\sys\freebsd\sys\elf32.d
	copy $** $@

$(IMPDIR)\core\sys\freebsd\sys\elf64.d : src\core\sys\freebsd\sys\elf64.d
	copy $** $@

$(IMPDIR)\core\sys\freebsd\sys\event.d : src\core\sys\freebsd\sys\event.d
	copy $** $@

$(IMPDIR)\core\sys\freebsd\sys\link_elf.d : src\core\sys\freebsd\sys\link_elf.d
	copy $** $@

$(IMPDIR)\core\sys\freebsd\sys\mman.d : src\core\sys\freebsd\sys\mman.d
	copy $** $@

$(IMPDIR)\core\sys\linux\config.d : src\core\sys\linux\config.d
	copy $** $@

$(IMPDIR)\core\sys\linux\dlfcn.d : src\core\sys\linux\dlfcn.d
	copy $** $@

$(IMPDIR)\core\sys\linux\elf.d : src\core\sys\linux\elf.d
	copy $** $@

$(IMPDIR)\core\sys\linux\epoll.d : src\core\sys\linux\epoll.d
	copy $** $@

$(IMPDIR)\core\sys\linux\errno.d : src\core\sys\linux\errno.d
	copy $** $@

$(IMPDIR)\core\sys\linux\execinfo.d : src\core\sys\linux\execinfo.d
	copy $** $@

$(IMPDIR)\core\sys\linux\fcntl.d : src\core\sys\linux\fcntl.d
	copy $** $@

$(IMPDIR)\core\sys\linux\link.d : src\core\sys\linux\link.d
	copy $** $@

$(IMPDIR)\core\sys\linux\termios.d : src\core\sys\linux\termios.d
	copy $** $@

$(IMPDIR)\core\sys\linux\time.d : src\core\sys\linux\time.d
	copy $** $@

$(IMPDIR)\core\sys\linux\tipc.d : src\core\sys\linux\tipc.d
	copy $** $@

$(IMPDIR)\core\sys\linux\sys\inotify.d : src\core\sys\linux\sys\inotify.d
	copy $** $@

$(IMPDIR)\core\sys\linux\sys\mman.d : src\core\sys\linux\sys\mman.d
	copy $** $@

$(IMPDIR)\core\sys\linux\sys\signalfd.d : src\core\sys\linux\sys\signalfd.d
	copy $** $@

$(IMPDIR)\core\sys\linux\sys\sysinfo.d : src\core\sys\linux\sys\sysinfo.d
	copy $** $@

$(IMPDIR)\core\sys\linux\sys\xattr.d : src\core\sys\linux\sys\xattr.d
	copy $** $@

$(IMPDIR)\core\sys\osx\execinfo.d : src\core\sys\osx\execinfo.d
	copy $** $@

$(IMPDIR)\core\sys\osx\pthread.d : src\core\sys\osx\pthread.d
	copy $** $@

$(IMPDIR)\core\sys\osx\mach\dyld.d : src\core\sys\osx\mach\dyld.d
	copy $** $@

$(IMPDIR)\core\sys\osx\mach\getsect.d : src\core\sys\osx\mach\getsect.d
	copy $** $@

$(IMPDIR)\core\sys\osx\mach\kern_return.d : src\core\sys\osx\mach\kern_return.d
	copy $** $@

$(IMPDIR)\core\sys\osx\mach\loader.d : src\core\sys\osx\mach\loader.d
	copy $** $@

$(IMPDIR)\core\sys\osx\mach\port.d : src\core\sys\osx\mach\port.d
	copy $** $@

$(IMPDIR)\core\sys\osx\mach\semaphore.d : src\core\sys\osx\mach\semaphore.d
	copy $** $@

$(IMPDIR)\core\sys\osx\mach\thread_act.d : src\core\sys\osx\mach\thread_act.d
	copy $** $@

$(IMPDIR)\core\sys\osx\sys\cdefs.d : src\core\sys\osx\sys\cdefs.d
	copy $** $@

$(IMPDIR)\core\sys\osx\sys\mman.d : src\core\sys\osx\sys\mman.d
	copy $** $@

$(IMPDIR)\core\sys\posix\arpa\inet.d : src\core\sys\posix\arpa\inet.d
	copy $** $@

$(IMPDIR)\core\sys\posix\config.d : src\core\sys\posix\config.d
	copy $** $@

$(IMPDIR)\core\sys\posix\dirent.d : src\core\sys\posix\dirent.d
	copy $** $@

$(IMPDIR)\core\sys\posix\dlfcn.d : src\core\sys\posix\dlfcn.d
	copy $** $@

$(IMPDIR)\core\sys\posix\fcntl.d : src\core\sys\posix\fcntl.d
	copy $** $@

$(IMPDIR)\core\sys\posix\grp.d : src\core\sys\posix\grp.d
	copy $** $@

$(IMPDIR)\core\sys\posix\inttypes.d : src\core\sys\posix\inttypes.d
	copy $** $@

$(IMPDIR)\core\sys\posix\netdb.d : src\core\sys\posix\netdb.d
	copy $** $@

$(IMPDIR)\core\sys\posix\net\if_.d : src\core\sys\posix\net\if_.d
	copy $** $@

$(IMPDIR)\core\sys\posix\netinet\in_.d : src\core\sys\posix\netinet\in_.d
	copy $** $@

$(IMPDIR)\core\sys\posix\netinet\tcp.d : src\core\sys\posix\netinet\tcp.d
	copy $** $@

$(IMPDIR)\core\sys\posix\poll.d : src\core\sys\posix\poll.d
	copy $** $@

$(IMPDIR)\core\sys\posix\pthread.d : src\core\sys\posix\pthread.d
	copy $** $@

$(IMPDIR)\core\sys\posix\pwd.d : src\core\sys\posix\pwd.d
	copy $** $@

$(IMPDIR)\core\sys\posix\sched.d : src\core\sys\posix\sched.d
	copy $** $@

$(IMPDIR)\core\sys\posix\semaphore.d : src\core\sys\posix\semaphore.d
	copy $** $@

$(IMPDIR)\core\sys\posix\setjmp.d : src\core\sys\posix\setjmp.d
	copy $** $@

$(IMPDIR)\core\sys\posix\signal.d : src\core\sys\posix\signal.d
	copy $** $@

$(IMPDIR)\core\sys\posix\stdio.d : src\core\sys\posix\stdio.d
	copy $** $@

$(IMPDIR)\core\sys\posix\stdlib.d : src\core\sys\posix\stdlib.d
	copy $** $@

$(IMPDIR)\core\sys\posix\syslog.d : src\core\sys\posix\syslog.d
	copy $** $@

$(IMPDIR)\core\sys\posix\sys\ioctl.d : src\core\sys\posix\sys\ioctl.d
	copy $** $@

$(IMPDIR)\core\sys\posix\sys\ipc.d : src\core\sys\posix\sys\ipc.d
	copy $** $@

$(IMPDIR)\core\sys\posix\sys\mman.d : src\core\sys\posix\sys\mman.d
	copy $** $@

$(IMPDIR)\core\sys\posix\sys\resource.d : src\core\sys\posix\sys\resource.d
	copy $** $@

$(IMPDIR)\core\sys\posix\sys\select.d : src\core\sys\posix\sys\select.d
	copy $** $@

$(IMPDIR)\core\sys\posix\sys\shm.d : src\core\sys\posix\sys\shm.d
	copy $** $@

$(IMPDIR)\core\sys\posix\sys\socket.d : src\core\sys\posix\sys\socket.d
	copy $** $@

$(IMPDIR)\core\sys\posix\sys\stat.d : src\core\sys\posix\sys\stat.d
	copy $** $@

$(IMPDIR)\core\sys\posix\sys\statvfs.d : src\core\sys\posix\sys\statvfs.d
	copy $** $@

$(IMPDIR)\core\sys\posix\sys\time.d : src\core\sys\posix\sys\time.d
	copy $** $@

$(IMPDIR)\core\sys\posix\sys\types.d : src\core\sys\posix\sys\types.d
	copy $** $@

$(IMPDIR)\core\sys\posix\sys\uio.d : src\core\sys\posix\sys\uio.d
	copy $** $@

$(IMPDIR)\core\sys\posix\sys\un.d : src\core\sys\posix\sys\un.d
	copy $** $@

$(IMPDIR)\core\sys\posix\sys\wait.d : src\core\sys\posix\sys\wait.d
	copy $** $@

$(IMPDIR)\core\sys\posix\sys\utsname.d : src\core\sys\posix\sys\utsname.d
	copy $** $@

$(IMPDIR)\core\sys\posix\termios.d : src\core\sys\posix\termios.d
	copy $** $@

$(IMPDIR)\core\sys\posix\time.d : src\core\sys\posix\time.d
	copy $** $@

$(IMPDIR)\core\sys\posix\ucontext.d : src\core\sys\posix\ucontext.d
	copy $** $@

$(IMPDIR)\core\sys\posix\unistd.d : src\core\sys\posix\unistd.d
	copy $** $@

$(IMPDIR)\core\sys\posix\utime.d : src\core\sys\posix\utime.d
	copy $** $@

$(IMPDIR)\core\sys\solaris\dlfcn.d : src\core\sys\solaris\dlfcn.d
	copy $** $@

$(IMPDIR)\core\sys\solaris\elf.d : src\core\sys\solaris\elf.d
	copy $** $@

$(IMPDIR)\core\sys\solaris\execinfo.d : src\core\sys\solaris\execinfo.d
	copy $** $@

$(IMPDIR)\core\sys\solaris\libelf.d : src\core\sys\solaris\libelf.d
	copy $** $@

$(IMPDIR)\core\sys\solaris\link.d : src\core\sys\solaris\link.d
	copy $** $@

$(IMPDIR)\core\sys\solaris\sys\elf.d : src\core\sys\solaris\sys\elf.d
	copy $** $@

$(IMPDIR)\core\sys\solaris\sys\elf_386.d : src\core\sys\solaris\sys\elf_386.d
	copy $** $@

$(IMPDIR)\core\sys\solaris\sys\elf_amd64.d : src\core\sys\solaris\sys\elf_amd64.d
	copy $** $@

$(IMPDIR)\core\sys\solaris\sys\elf_notes.d : src\core\sys\solaris\sys\elf_notes.d
	copy $** $@

$(IMPDIR)\core\sys\solaris\sys\elf_SPARC.d : src\core\sys\solaris\sys\elf_SPARC.d
	copy $** $@

$(IMPDIR)\core\sys\solaris\sys\elftypes.d : src\core\sys\solaris\sys\elftypes.d
	copy $** $@

$(IMPDIR)\core\sys\solaris\sys\link.d : src\core\sys\solaris\sys\link.d
	copy $** $@

$(IMPDIR)\core\sys\solaris\sys\procset.d : src\core\sys\solaris\sys\procset.d
	copy $** $@

$(IMPDIR)\core\sys\solaris\sys\types.d : src\core\sys\solaris\sys\types.d
	copy $** $@

$(IMPDIR)\core\sys\solaris\sys\priocntl.d : src\core\sys\solaris\sys\priocntl.d
	copy $** $@

$(IMPDIR)\core\sys\windows\com.d : src\core\sys\windows\com.d
	copy $** $@

$(IMPDIR)\core\sys\windows\dbghelp.d : src\core\sys\windows\dbghelp.d
	copy $** $@

$(IMPDIR)\core\sys\windows\dll.d : src\core\sys\windows\dll.d
	copy $** $@

$(IMPDIR)\core\sys\windows\stacktrace.d : src\core\sys\windows\stacktrace.d
	copy $** $@

$(IMPDIR)\core\sys\windows\stat.d : src\core\sys\windows\stat.d
	copy $** $@

$(IMPDIR)\core\sys\windows\threadaux.d : src\core\sys\windows\threadaux.d
	copy $** $@

$(IMPDIR)\core\sys\windows\windows.d : src\core\sys\windows\windows.d
	copy $** $@

$(IMPDIR)\core\sys\windows\winsock2.d : src\core\sys\windows\winsock2.d
	copy $** $@

$(IMPDIR)\etc\linux\memoryerror.d : src\etc\linux\memoryerror.d
	copy $** $@

################### C\ASM Targets ############################

errno_c$(MODEL).obj : src\core\stdc\errno.c
	$(CC) -c $(CFLAGS) src\core\stdc\errno.c -Fo$@

stdio_msvc_$(MODEL).obj : src\rt\stdio_msvc.c win64.mak
	$(CC) -c -Fo$@ $(CFLAGS) src\rt\stdio_msvc.c


src\rt\minit.obj : src\rt\minit.asm
	$(CC) -c $(CFLAGS) src\rt\minit.asm

################### gcstub generation #########################

$(GCSTUB) : src\gcstub\gc.d win64.mak
	$(DMD) -c -of$(GCSTUB) src\gcstub\gc.d $(DFLAGS)


################### Library generation #########################

$(DRUNTIME): $(OBJS) $(SRCS) win64.mak
	$(DMD) -lib -of$(DRUNTIME) -Xfdruntime.json $(DFLAGS) $(SRCS) $(OBJS)

# due to -conf= on the command line, LINKCMD and LIB need to be set in the environment
unittest : $(SRCS) $(DRUNTIME)
	$(DMD) $(UDFLAGS) -version=druntime_unittest -unittest -ofunittest.exe -main $(SRCS) $(DRUNTIME) -debuglib=$(DRUNTIME) -defaultlib=$(DRUNTIME) user32.lib
	unittest

################### Win32 COFF support #########################

# default to 32-bit compiler relative to 64-bit compiler, link and lib are architecture agnostic
CC32=$(CC)\..\..\cl

druntime32mscoff:
	$(MAKE) -f win64.mak "DMD=$(DMD)" MODEL=32mscoff "CC=\$(CC32)"\"" "AR=\$(AR)"\"" "VCDIR=$(VCDIR)" "SDKDIR=$(SDKDIR)"

unittest32mscoff:
	$(MAKE) -f win64.mak "DMD=$(DMD)" MODEL=32mscoff "CC=\$(CC32)"\"" "AR=\$(AR)"\"" "VCDIR=$(VCDIR)" "SDKDIR=$(SDKDIR)" unittest

################### zip/install/clean ##########################

zip: druntime.zip

druntime.zip: import
	del druntime.zip
	zip32 -T -ur druntime $(MANIFEST) src\rt\minit.obj

install: druntime.zip
	unzip -o druntime.zip -d \dmd2\src\druntime

clean:
	del $(DRUNTIME) $(OBJS_TO_DELETE) $(GCSTUB)
	rmdir /S /Q $(DOCDIR) $(IMPDIR)

auto-tester-build: target

auto-tester-test: unittest
<|MERGE_RESOLUTION|>--- conflicted
+++ resolved
@@ -43,13 +43,8 @@
 # NOTE: a pre-compiled minit.obj has been provided in dmd for Win32 and
 #       minit.asm is not used by dmd for Linux
 
-<<<<<<< HEAD
-OBJS= errno_c.obj stdio_msvc_$(MODEL).obj
-OBJS_TO_DELETE= errno_c.obj stdio_msvc_$(MODEL).obj
-=======
-OBJS= errno_c$(MODEL).obj
-OBJS_TO_DELETE= errno_c$(MODEL).obj
->>>>>>> 075a160e
+OBJS= errno_c_$(MODEL).obj stdio_msvc_$(MODEL).obj
+OBJS_TO_DELETE= errno_c_$(MODEL).obj stdio_msvc_$(MODEL).obj
 
 ######################## Doc .html file generation ##############################
 
@@ -657,8 +652,8 @@
 
 ################### C\ASM Targets ############################
 
-errno_c$(MODEL).obj : src\core\stdc\errno.c
-	$(CC) -c $(CFLAGS) src\core\stdc\errno.c -Fo$@
+errno_c_$(MODEL).obj : src\core\stdc\errno.c
+	$(CC) -c -Fo$@ $(CFLAGS) src\core\stdc\errno.c
 
 stdio_msvc_$(MODEL).obj : src\rt\stdio_msvc.c win64.mak
 	$(CC) -c -Fo$@ $(CFLAGS) src\rt\stdio_msvc.c
